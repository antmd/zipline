--- conflicted
+++ resolved
@@ -37,11 +37,7 @@
 import zipline.utils.factory as factory
 import zipline.finance.performance as perf
 from zipline.finance.performance import position_tracker
-<<<<<<< HEAD
 from zipline.finance.transaction import Transaction, create_transaction
-=======
-from zipline.finance.slippage import Transaction, create_transaction
->>>>>>> 5d2217b0
 import zipline.utils.math_utils as zp_math
 
 from zipline.gens.composites import date_sorted_sources
@@ -2272,18 +2268,12 @@
         pos_stats = position_tracker.calc_position_stats(pt)
         self.assertEqual(100, pos_stats.long_value)
         self.assertEqual(100 + 300000, pos_stats.long_exposure)
-<<<<<<< HEAD
-=======
         self.assertEqual(2, pos_stats.longs_count)
->>>>>>> 5d2217b0
 
         # Test short-only methods
         self.assertEqual(-200, pos_stats.short_value)
         self.assertEqual(-200 - 400000, pos_stats.short_exposure)
-<<<<<<< HEAD
-=======
         self.assertEqual(2, pos_stats.shorts_count)
->>>>>>> 5d2217b0
 
         # Test gross and net values
         self.assertEqual(100 + 200, pos_stats.gross_value)
