from unittest import TestCase

from contextlib2 import ExitStack
from logbook import NullHandler
from nose_parameterized import parameterized
import numpy as np
import pandas as pd
<<<<<<< HEAD
from six import with_metaclass, iteritems
from testfixtures import TempDirectory

from .core import tmp_asset_finder
from ..data.minute_bars import (
    BcolzMinuteBarReader,
    BcolzMinuteBarWriter,
    US_EQUITIES_MINUTES_PER_DAY
)
=======
from pandas.util.testing import assert_series_equal
from six import with_metaclass

from .core import tmp_asset_finder, make_simple_equity_info, gen_calendars
>>>>>>> 2fd0f2ae
from ..finance.trading import TradingEnvironment
from ..utils import tradingcalendar, factory
from ..utils.final import FinalMeta, final
from zipline.pipeline import Pipeline, SimplePipelineEngine
from zipline.utils.numpy_utils import make_datetime64D
from zipline.utils.numpy_utils import NaTD


class ZiplineTestCase(with_metaclass(FinalMeta, TestCase)):
    """
    Shared extensions to core unittest.TestCase.

    Overrides the default unittest setUp/tearDown functions with versions that
    use ExitStack to correctly clean up resources, even in the face of
    exceptions that occur during setUp/setUpClass.

    Subclasses **should not override setUp or setUpClass**!

    Instead, they should implement `init_instance_fixtures` for per-test-method
    resources, and `init_class_fixtures` for per-class resources.

    Resources that need to be cleaned up should be registered using
    either `enter_{class,instance}_context` or `add_{class,instance}_callback}.
    """

    @final
    @classmethod
    def setUpClass(cls):
        cls._class_teardown_stack = ExitStack()
        try:
            cls._base_init_fixtures_was_called = False
            cls.init_class_fixtures()
            assert cls._base_init_fixtures_was_called, (
                "ZiplineTestCase.init_class_fixtures() was not called.\n"
                "This probably means that you overrode init_class_fixtures"
                " without calling super()."
            )
        except:
            cls.tearDownClass()
            raise

    @classmethod
    def init_class_fixtures(cls):
        """
        Override and implement this classmethod to register resources that
        should be created and/or torn down on a per-class basis.

        Subclass implementations of this should always invoke this with super()
        to ensure that fixture mixins work properly.
        """
        cls._base_init_fixtures_was_called = True

    @final
    @classmethod
    def tearDownClass(cls):
        cls._class_teardown_stack.close()

    @final
    @classmethod
    def enter_class_context(cls, context_manager):
        """
        Enter a context manager to be exited during the tearDownClass
        """
        return cls._class_teardown_stack.enter_context(context_manager)

    @final
    @classmethod
    def add_class_callback(cls, callback):
        """
        Register a callback to be executed during tearDownClass.

        Parameters
        ----------
        callback : callable
            The callback to invoke at the end of the test suite.
        """
        return cls._class_teardown_stack.callback(callback)

    @final
    def setUp(self):
        self._instance_teardown_stack = ExitStack()
        try:
            self._init_instance_fixtures_was_called = False
            self.init_instance_fixtures()
            assert self._init_instance_fixtures_was_called, (
                "ZiplineTestCase.init_instance_fixtures() was not"
                " called.\n"
                "This probably means that you overrode"
                " init_instance_fixtures without calling super()."
            )
        except:
            self.tearDown()
            raise

    def init_instance_fixtures(self):
        self._init_instance_fixtures_was_called = True

    @final
    def tearDown(self):
        self._instance_teardown_stack.close()

    @final
    def enter_instance_context(self, context_manager):
        """
        Enter a context manager that should be exited during tearDown.
        """
        return self._instance_teardown_stack.enter_context(context_manager)

    @final
    def add_instance_callback(self, callback):
        """
        Register a callback to be executed during tearDown.

        Parameters
        ----------
        callback : callable
            The callback to invoke at the end of each test.
        """
        return self._instance_teardown_stack.callback(callback)


class WithLogger(object):
    """
    ZiplineTestCase mixin providing cls.log_handler as an instance-level
    fixture.

    After init_instance_fixtures has been called `self.log_handler` will be a
    new ``logbook.NullHandler``.

    This behavior may be overridden by defining a ``make_log_handler`` class
    method which returns a new logbook.LogHandler instance.
    """
    make_log_handler = NullHandler

    @classmethod
    def init_class_fixtures(cls):
        super(WithLogger, cls).init_class_fixtures()

        cls.log_handler = cls.enter_class_context(
            cls.make_log_handler().applicationbound(),
        )


class WithAssetFinder(object):
    """
    ZiplineTestCase mixin providing cls.asset_finder as a class-level fixture.

    After init_class_fixtures has been called, `cls.asset_finder` is populated
    with an AssetFinder. The default finder is the result of calling
    `tmp_asset_finder` with arguments generated as follows::

       equities=cls.make_equities_info(),
       futures=cls.make_futures_info(),
       exchanges=cls.make_exchanges_info(),
       root_symbols=cls.make_root_symbols_info(),

    Each of these methods may be overridden with a function returning a
    alternative dataframe of data to write.

    The top-level creation behavior can be altered by overriding
    `make_asset_finder` as a class method.

    See Also
    --------
    zipline.testing.make_simple_equity_info
    zipline.testing.make_jagged_equity_info
    zipline.testing.make_rotating_equity_info
    zipline.testing.make_future_info
    zipline.testing.make_commodity_future_info
    """
    @classmethod
    def _make_info(cls):
        return None

    make_equities_info = _make_info
    make_futures_info = _make_info
    make_exchanges_info = _make_info
    make_root_symbols_info = _make_info

    del _make_info

    @classmethod
    def make_asset_finder(cls):
        return cls.enter_class_context(tmp_asset_finder(
            equities=cls.equities_info,
            futures=cls.futures_info,
            exchanges=cls.exchanges_info,
            root_symbols=cls.root_symbols_info,
        ))

    @classmethod
    def init_class_fixtures(cls):
        super(WithAssetFinder, cls).init_class_fixtures()

        # TODO: Move this to consumers that actually depend on it.
        #       These are misleading if make_asset_finder is overridden.
        cls.equities_info = cls.make_equities_info()
        cls.futures_info = cls.make_futures_info()
        cls.exchanges_info = cls.make_exchanges_info()
        cls.root_symbols_info = cls.make_root_symbols_info()
        cls.asset_finder = cls.make_asset_finder()


class WithTradingEnvironment(WithAssetFinder):
    """
    ZiplineTestCase mixin providing cls.env as a class-level fixture.

    After ``init_class_fixtures`` has been called, `cls.env` is populated
    with a trading environment whose `asset_finder` is the result of
    `cls.make_asset_finder`.

    The ``load`` function may be provided by overriding the
    ``make_load_function`` class method.

    This behavior can be altered by overriding `make_trading_environment` as a
    class method.
    """
    TRADING_ENV_MIN_DATE = None
    TRADING_ENV_MAX_DATE = None
    TRADING_ENV_TRADING_CALENDAR = tradingcalendar

    @classmethod
    def make_load_function(cls):
        return None

    @classmethod
    def make_trading_environment(cls):
        return TradingEnvironment(
            load=cls.make_load_function(),
            asset_db_path=cls.asset_finder.engine,
            min_date=cls.TRADING_ENV_MIN_DATE,
            max_date=cls.TRADING_ENV_MAX_DATE,
            env_trading_calendar=cls.TRADING_ENV_TRADING_CALENDAR,
        )

    @classmethod
    def init_class_fixtures(cls):
        super(WithTradingEnvironment, cls).init_class_fixtures()
        cls.env = cls.make_trading_environment()


class WithSimParams(WithTradingEnvironment):
    """
    ZiplineTestCase mixin providing cls.sim_params as a class level fixture.

    The arguments used to construct the trading environment may be overridded
    by putting ``SIM_PARAMS_{argname}`` in the class dict except for the
    trading environment which is overridden with the mechanisms provided by
    ``WithTradingEnvironment``.
    """
    SIM_PARAMS_YEAR = None
    SIM_PARAMS_START = pd.Timestamp('2006-01-01')
    SIM_PARAMS_END = pd.Timestamp('2006-12-31')
    SIM_PARAMS_CAPITAL_BASE = float("1.0e5")
    SIM_PARAMS_NUM_DAYS = None
    SIM_PARAMS_DATA_FREQUENCY = 'daily'
    SIM_PARAMS_EMISSION_RATE = 'daily'

    @classmethod
    def init_class_fixtures(cls):
        super(WithSimParams, cls).init_class_fixtures()
        cls.sim_params = factory.create_simulation_parameters(
            year=cls.SIM_PARAMS_YEAR,
            start=cls.SIM_PARAMS_START,
            end=cls.SIM_PARAMS_END,
            capital_base=cls.SIM_PARAMS_CAPITAL_BASE,
            data_frequency=cls.SIM_PARAMS_DATA_FREQUENCY,
            emission_rate=cls.SIM_PARAMS_EMISSION_RATE,
            env=cls.env,
        )


class WithNYSETradingDays(object):
    """
    ZiplineTestCase mixin providing cls.trading_days as a class-level fixture.

    After init_class_fixtures has been called, `cls.trading_days` is populated
    with a DatetimeIndex containing NYSE calendar trading days ranging from:

    (DATA_MAX_DAY - (cls.TRADING_DAY_COUNT) -> DATA_MAX_DAY)

    The default value of TRADING_DAY_COUNT is 126 (half a trading-year).
    Inheritors can override TRADING_DAY_COUNT to request more or less data.
    """
    DATA_MAX_DAY = pd.Timestamp('2016-01-04')
    TRADING_DAY_COUNT = 126

    @classmethod
    def init_class_fixtures(cls):
        super(WithNYSETradingDays, cls).init_class_fixtures()

        all_days = tradingcalendar.trading_days
        end_loc = all_days.get_loc(cls.DATA_MAX_DAY)
        start_loc = end_loc - cls.TRADING_DAY_COUNT

        cls.trading_days = all_days[start_loc:end_loc + 1]


<<<<<<< HEAD
class WithTempdir(object):
    """
    ZiplineTestCase mixin providing cls.tempdir as a class-level fixture.

    After init_class_fixtures has been called, `cls.tempdir` is populated
    with a TempDirectory object.

    The default value of TEMPDIR_PATH is None.
    Inheritors can override TEMPDIR_PATH to path argument to `TempDirectory`
    """

    TEMPDIR_PATH = None

    @classmethod
    def init_class_fixtures(cls):
        super(WithTempdir, cls).init_class_fixtures()

        cls.tempdir = TempDirectory(path=cls.TEMPDIR_PATH)

        cls.add_class_callback(cls.tempdir.cleanup)


class WithBcolzMinutes(WithTempdir,
                       WithTradingEnvironment):
    """
    ZiplineTestCase mixin providing cls.boclz_minute_bar_reader as a
    class-level fixture.

    After init_class_fixtures has been called, `cls.bcolz_minute_bar_reader`
    is populated with `BcolzMinuteBarReader` with data defined by
    `make_bcolz_minute_bar_data`

    The default value of BCOLZ_MINUTES_PER_DAY is US_EQUITIES_MINUTES_PER_DAY.
    Inheritors can override BCOLZ_MINUTES_PER_DAY to write data for assets
    that trade over a different period length.
    """

    BCOLZ_MINUTES_PER_DAY = US_EQUITIES_MINUTES_PER_DAY

    @classmethod
    def init_class_fixtures(cls):
        super(WithBcolzMinutes, cls).init_class_fixtures()

        writer = BcolzMinuteBarWriter(
            cls.env.first_trading_day,
            cls.tempdir.path,
            cls.env.open_and_closes.market_open,
            cls.env.open_and_closes.market_close,
            cls.BCOLZ_MINUTES_PER_DAY,
        )
        for sid, data in iteritems(cls.make_bcolz_minute_bar_data()):
            writer.write(sid, data)
        cls.bcolz_minute_bar_reader = BcolzMinuteBarReader(cls.tempdir.path)

    @classmethod
    def make_bcolz_minute_bar_data(cls):
        """
        Returns
        -------
        A dict of sid -> DataFrame with columns ('open', 'high', 'low',
        'close', 'volume') and an index of the minutes on which the prices
        occurred.

        See, zipline.data.minute_bars.BcolzMinuteBarWriter
        """
        return {}
=======
class WithPipelineEventDataLoader(WithAssetFinder):
    """
    ZiplineTestCase mixin providing common test methods/behaviors for event
    data loaders.

    `get_sids` must return the sids being tested.
    `get_dataset` must return {sid -> pd.DataFrame}
    `loader_type` must return the loader class to use for loading the dataset
    `make_asset_finder` returns a default asset finder which can be overridden.
    """
    @classmethod
    def get_sids(cls):
        return range(0, 5)

    @classmethod
    def get_dataset(cls):
        return {sid: pd.DataFrame() for sid in cls.get_sids()}

    @classmethod
    def loader_type(self):
        return None

    @classmethod
    def make_equities_info(cls):
        return make_simple_equity_info(
            cls.get_sids(),
            start_date=pd.Timestamp('2013-01-01', tz='UTC'),
            end_date=pd.Timestamp('2015-01-01', tz='UTC'),
        )

    def pipeline_event_loader_args(self, dates):
        """Construct the base  object to pass to the loader.

        Parameters
        ----------
        dates : pd.DatetimeIndex
            The dates we can serve.

        Returns
        -------
        args : tuple[any]
            The arguments to forward to the loader positionally.
        """
        return dates, self.get_dataset()

    def pipeline_event_setup_engine(self, dates):
        """
        Make a Pipeline Enigne object based on the given dates.
        """
        loader = self.loader_type(*self.pipeline_event_loader_args(dates))
        return SimplePipelineEngine(lambda _: loader, dates, self.asset_finder)

    @staticmethod
    def _compute_busday_offsets(announcement_dates):
        """
        Compute expected business day offsets from a DataFrame of announcement
        dates.
        """
        # Column-vector of dates on which factor `compute` will be called.
        raw_call_dates = announcement_dates.index.values.astype(
            'datetime64[D]'
        )[:, None]

        # 2D array of dates containining expected nexg announcement.
        raw_announce_dates = (
            announcement_dates.values.astype('datetime64[D]')
        )

        # Set NaTs to 0 temporarily because busday_count doesn't support NaT.
        # We fill these entries with NaNs later.
        whereNaT = raw_announce_dates == NaTD
        raw_announce_dates[whereNaT] = make_datetime64D(0)

        # The abs call here makes it so that we can use this function to
        # compute offsets for both next and previous earnings (previous
        # earnings offsets come back negative).
        expected = abs(np.busday_count(
            raw_call_dates,
            raw_announce_dates
        ).astype(float))

        expected[whereNaT] = np.nan
        return pd.DataFrame(
            data=expected,
            columns=announcement_dates.columns,
            index=announcement_dates.index,
        )

    @parameterized.expand(gen_calendars(
        '2014-01-01',
        '2014-01-31',
        critical_dates=pd.to_datetime([
            '2014-01-05',
            '2014-01-10',
            '2014-01-15',
            '2014-01-20',
        ], utc=True),
    ))
    def test_compute(self, dates):
        engine = self.pipeline_event_setup_engine(dates)
        cols = self.setup(dates)

        pipe = Pipeline(
            columns=self.pipeline_columns
        )

        result = engine.run_pipeline(
            pipe,
            start_date=dates[0],
            end_date=dates[-1],
        )

        for sid in self.get_sids():
            for col_name in cols.keys():
                assert_series_equal(result[col_name].xs(sid, level=1),
                                    cols[col_name][sid],
                                    check_names=False)
>>>>>>> 2fd0f2ae
<|MERGE_RESOLUTION|>--- conflicted
+++ resolved
@@ -5,22 +5,18 @@
 from nose_parameterized import parameterized
 import numpy as np
 import pandas as pd
-<<<<<<< HEAD
-from six import with_metaclass, iteritems
+from six import iteritems
 from testfixtures import TempDirectory
 
-from .core import tmp_asset_finder
 from ..data.minute_bars import (
     BcolzMinuteBarReader,
     BcolzMinuteBarWriter,
     US_EQUITIES_MINUTES_PER_DAY
 )
-=======
 from pandas.util.testing import assert_series_equal
 from six import with_metaclass
 
 from .core import tmp_asset_finder, make_simple_equity_info, gen_calendars
->>>>>>> 2fd0f2ae
 from ..finance.trading import TradingEnvironment
 from ..utils import tradingcalendar, factory
 from ..utils.final import FinalMeta, final
@@ -319,7 +315,6 @@
         cls.trading_days = all_days[start_loc:end_loc + 1]
 
 
-<<<<<<< HEAD
 class WithTempdir(object):
     """
     ZiplineTestCase mixin providing cls.tempdir as a class-level fixture.
@@ -386,7 +381,8 @@
         See, zipline.data.minute_bars.BcolzMinuteBarWriter
         """
         return {}
-=======
+
+
 class WithPipelineEventDataLoader(WithAssetFinder):
     """
     ZiplineTestCase mixin providing common test methods/behaviors for event
@@ -503,5 +499,4 @@
             for col_name in cols.keys():
                 assert_series_equal(result[col_name].xs(sid, level=1),
                                     cols[col_name][sid],
-                                    check_names=False)
->>>>>>> 2fd0f2ae
+                                    check_names=False)